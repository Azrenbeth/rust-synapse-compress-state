// Copyright 2018 New Vector Ltd
//
// Licensed under the Apache License, Version 2.0 (the "License");
// you may not use this file except in compliance with the License.
// You may obtain a copy of the License at
//
//     http://www.apache.org/licenses/LICENSE-2.0
//
// Unless required by applicable law or agreed to in writing, software
// distributed under the License is distributed on an "AS IS" BASIS,
// WITHOUT WARRANTIES OR CONDITIONS OF ANY KIND, either express or implied.
// See the License for the specific language governing permissions and
// limitations under the License.

//! This is a tool that attempts to further compress state maps within a
//! Synapse instance's database. Specifically, it aims to reduce the number of
//! rows that a given room takes up in the `state_groups_state` table.

// This file contains configuring config options, which neccessarily means lots
// of arguments - this hopefully doesn't make the code unclear
#![allow(clippy::too_many_arguments)]

use pyo3::prelude::*;

#[global_allocator]
static GLOBAL: jemallocator::Jemalloc = jemallocator::Jemalloc;

use clap::{
    crate_authors, crate_description, crate_name, crate_version, value_t_or_exit, App, Arg,
};
use indicatif::{ProgressBar, ProgressStyle};
use rand::{distributions::Alphanumeric, thread_rng, Rng};
use rayon::prelude::*;
use state_map::StateMap;
use std::{borrow::Cow, collections::BTreeMap, fmt, fs::File, io::Write, str::FromStr};
use string_cache::DefaultAtom as Atom;

mod compressor;
mod database;
mod graphing;

use compressor::Compressor;

/// An entry for a state group. Consists of an (optional) previous group and the
/// delta from that previous group (or the full state if no previous group)
#[derive(Default, Debug, Clone, PartialEq, Eq)]
pub struct StateGroupEntry {
    pub in_range: bool,
    pub prev_state_group: Option<i64>,
    pub state_map: StateMap<Atom>,
}

/// Helper struct for parsing the `level_sizes` argument.
#[derive(PartialEq, Debug)]
struct LevelSizes(Vec<usize>);

impl FromStr for LevelSizes {
    type Err = &'static str;

    fn from_str(s: &str) -> Result<Self, Self::Err> {
        let mut sizes = Vec::new();

        for size_str in s.split(',') {
            let size: usize = size_str
                .parse()
                .map_err(|_| "Not a comma separated list of numbers")?;
            sizes.push(size);
        }

        Ok(LevelSizes(sizes))
    }
}

/// Contains configuration information for this run of the compressor
pub struct Config {
    // the url for the postgres database
    // this should be of the form postgres://user:pass@domain/database
    db_url: String,
    // The file where the transactions are written that would carry out
    // the compression that get's calculated
    output_file: Option<File>,
    // The ID of the room who's state is being compressed
    room_id: String,
    // The group to start compressing from
    // N.B. THIS STATE ITSELF IS NOT COMPRESSED!!!
    // Note there is no state 0 so if want to compress all then can enter 0
    // (this is the same as leaving it blank)
    min_state_group: Option<i64>,
    // How many groups to do the compression on
    // Note: State groups within the range specified will get compressed
    // if they are in the state_groups table. States that only appear in
    // the edges table MIGHT NOT get compressed - it is assumed that these
    // groups have no associated state. (Note that this was also an assumption
    // in previous versions of the state compressor, and would only be a problem
    // if the database was in a bad way already...)
    groups_to_compress: Option<i64>,
<<<<<<< HEAD
    // If the compressor results in less than this many rows being saved then 
    // it will abort
    min_saved_rows: Option<i32>,
    // The sizes of the different levels in the new state_group tree being built
    level_sizes: LevelSizes,
    // Whether or not to wrap each change to an individual state_group in a transaction
    // This is very much reccomended when running the compression when synapse is live
    // TODO: should this actually be an opt-out flag? it's much worse to need it and
    //       forget to add it than to not need it and forget to remove it....?
    transactions: bool,
=======
    // The sizes of the different levels in the new state_group tree being built
    level_sizes: LevelSizes,
>>>>>>> dc68b506
    // Whether or not to output before and after directed graphs (these can be
    // visualised in somthing like Gephi)
    graphs: bool,
}

impl Config {
    /// Build up config from command line arguments
    pub fn parse_arguments() -> Config {
        let matches = App::new(crate_name!())
        .version(crate_version!())
        .author(crate_authors!("\n"))
        .about(crate_description!())
        .arg(
            Arg::with_name("postgres-url")
                .short("p")
                .value_name("URL")
                .help("The url for connecting to the postgres database.")
                .long_help(concat!(
                "The url for connecting to the postgres database.This should be of",
                " the form \"postgresql://username:password@mydomain.com/database\""))
                .takes_value(true)
                .required(true),
        ).arg(
            Arg::with_name("room_id")
                .short("r")
                .value_name("ROOM_ID")
                .help("The room to process")
                .takes_value(true)
                .required(true),
        ).arg(
            Arg::with_name("min_state_group")
<<<<<<< HEAD
                .short("s")
=======
                .short("m")
>>>>>>> dc68b506
                .value_name("MIN_STATE_GROUP")
                .help("The state group to start processing from (non inclusive)")
                .takes_value(true)
                .required(false),
        ).arg(
<<<<<<< HEAD
            Arg::with_name("min_saved_rows")
            .short("m")
            .value_name("COUNT")
            .help("Abort if fewer than COUNT rows would be saved")
            .long_help("If the compressor cannot save this many rows from the database then it will stop early")
            .takes_value(true)
            .required(false),
        ).arg(
=======
>>>>>>> dc68b506
            Arg::with_name("groups_to_compress")
                .short("n")
                .value_name("GROUPS_TO_COMPRESS")
                .help("How many groups to load into memory to compress") 
                .long_help(concat!(
                "How many groups to load into memory to compress (starting from",
<<<<<<< HEAD
                " the 1st group in the room or the group specified by -s)"))
=======
                " the 1st group in the room or the group specified by -m)"))
>>>>>>> dc68b506
                .takes_value(true)
                .required(false),
        ).arg(
            Arg::with_name("output_file")
                .short("o")
                .value_name("FILE")
                .help("File to output the changes to in SQL")
                .takes_value(true),
        ).arg(
            Arg::with_name("level_sizes")
                .short("l")
                .value_name("LEVELS")
                .help("Sizes of each new level in the compression algorithm, as a comma separated list.")
                .long_help(concat!(
                    "Sizes of each new level in the compression algorithm, as a comma separated list.",
                    " The first entry in the list is for the lowest, most granular level,",
                    " with each subsequent entry being for the next highest level.",
                    " The number of entries in the list determines the number of levels",
                    " that will be used.",
                    "\nThe sum of the sizes of the levels effect the performance of fetching the state",
                    " from the database, as the sum of the sizes is the upper bound on number of",
                    " iterations needed to fetch a given set of state.",
                ))
                .default_value("100,50,25")
                .takes_value(true),
        ).arg(
            Arg::with_name("transactions")
                .short("t")
                .help("Whether to wrap each state group change in a transaction")
                .long_help(concat!("If this flag is set then then each change to a particular",
                " state group is wrapped in a transaction. This should be done if you wish to",
                " apply the changes while synapse is still running."))
                .requires("output_file"),
        ).arg(
            Arg::with_name("graphs")
                .short("g")
                .help("Output before and after graphs")
                .long_help(concat!("If this flag is set then output the node and edge information for",
                " the state_group directed graph built up from the predecessor state_group links.",
                " These can be looked at in something like Gephi (https://gephi.org)"))
        ).get_matches();

        let db_url = matches
            .value_of("postgres-url")
            .expect("db url should be required");

        let output_file = matches
            .value_of("output_file")
            .map(|path| File::create(path).unwrap());

        let room_id = matches
            .value_of("room_id")
            .expect("room_id should be required since no file");

        let min_state_group = matches
            .value_of("min_state_group")
            .map(|s| s.parse().expect("min_state_group must be an integer"));
<<<<<<< HEAD

        let groups_to_compress = matches
            .value_of("groups_to_compress")
            .map(|s| s.parse().expect("groups_to_compress must be an integer"));

        let min_saved_rows = matches
            .value_of("min_saved_rows")
            .map(|v| v.parse().expect("COUNT must be an integer"));
=======

        let groups_to_compress = matches
            .value_of("groups_to_compress")
            .map(|s| s.parse().expect("groups_to_compress must be an integer"));
>>>>>>> dc68b506

        let level_sizes = value_t_or_exit!(matches, "level_sizes", LevelSizes);

        let transactions = matches.is_present("transactions");

        let graphs = matches.is_present("graphs");

        Config {
            db_url: String::from(db_url),
            output_file,
            room_id: String::from(room_id),
            min_state_group,
            groups_to_compress,
<<<<<<< HEAD
            min_saved_rows,
=======
>>>>>>> dc68b506
            level_sizes,
            transactions,
            graphs,
        }
    }
}

/// Runs through the steps of the compression:
///
/// - Fetches current state groups for a room and their predecessors
/// - Outputs #state groups and #lines in table they occupy
/// - Runs the compressor to produce a new predecessor mapping
/// - Outputs #lines in table that the new mapping would occupy
/// - Outputs info about how the compressor got on
/// - Checks that number of lines saved is greater than threshold
/// - Ensures new mapping doesn't affect actual state contents
/// - Produces SQL code to carry out changes and saves it to file
///
/// # Arguments
///
/// * `config: Config` - A Config struct that controlls the run

pub fn run(mut config: Config) {
    // First we need to get the current state groups
    println!("Fetching state from DB for room '{}'...", config.room_id);

    let (state_group_map, max_group_found) = database::get_data_from_db(
        &config.db_url,
        &config.room_id,
        config.min_state_group,
        config.groups_to_compress,
    );
    println!("Fetched state groups up to {}", max_group_found);

    println!("Number of state groups: {}", state_group_map.len());

    let original_summed_size = state_group_map
        .iter()
        .fold(0, |acc, (_, v)| acc + v.state_map.len());

    println!("Number of rows in current table: {}", original_summed_size);

    // Now we actually call the compression algorithm.

    println!("Compressing state...");

    let compressor = Compressor::compress(&state_group_map, &config.level_sizes.0);

    let new_state_group_map = &compressor.new_state_group_map;

    // Done! Now to print a bunch of stats.

    let compressed_summed_size = new_state_group_map
        .iter()
        .fold(0, |acc, (_, v)| acc + v.state_map.len());

    let ratio = (compressed_summed_size as f64) / (original_summed_size as f64);

    println!(
        "Number of rows after compression: {} ({:.2}%)",
        compressed_summed_size,
        ratio * 100.
    );

    println!("Compression Statistics:");
    println!(
        "  Number of forced resets due to lacking prev: {}",
        compressor.stats.resets_no_suitable_prev
    );
    println!(
        "  Number of compressed rows caused by the above: {}",
        compressor.stats.resets_no_suitable_prev_size
    );
    println!(
        "  Number of state groups changed: {}",
        compressor.stats.state_groups_changed
    );
<<<<<<< HEAD
    
    if ratio > 1.0 {
        println!("This compression would not remove any rows. Skipping output.");
        return;
    }
    
    if let Some(min) = config.min_saved_rows {
        let saving = (original_summed_size - compressed_summed_size) as i32;
        if saving < min {
            println!(
                "Only {} rows would be saved by this compression. Skipping output.",
                saving
            );
            return;
        }
=======

    if ratio > 1.0 {
        println!("This compression would not remove any rows. Skipping output.");
        return;
>>>>>>> dc68b506
    }

    check_that_maps_match(&state_group_map, &new_state_group_map);

    // If we are given an output file, we output the changes as SQL. If the
    // `transactions` argument is set we wrap each change to a state group in a
    // transaction.

    output_sql(&mut config, &state_group_map, &new_state_group_map);

    if config.graphs {
        graphing::make_graphs(&state_group_map, &new_state_group_map);
    }
}

/// Produces SQL code to carry out changes and saves it to file
///
/// # Arguments
///
/// * `config` -    A Config struct that contains information
///                 about the run. It's mutable because it contains
///                 the pointer to the output file (which needs to
///                 be mutable for the file to be written to)
/// * `old_map` -   The state group data originally in the database
/// * `new_map` -   The state group data generated by the compressor to
///                 replace replace the old contents
fn output_sql(
    config: &mut Config,
    old_map: &BTreeMap<i64, StateGroupEntry>,
    new_map: &BTreeMap<i64, StateGroupEntry>,
) {
    if config.output_file.is_none() {
        return;
    }

    println!("Writing changes...");

    let pb = ProgressBar::new(old_map.len() as u64);
    pb.set_style(
        ProgressStyle::default_bar().template("[{elapsed_precise}] {bar} {pos}/{len} {msg}"),
    );
    pb.set_message("state groups");
    pb.enable_steady_tick(100);

    if let Some(output) = &mut config.output_file {
        for (sg, old_entry) in old_map {
            let new_entry = &new_map[sg];

            // N.B. also checks if in_range fields agree
            if old_entry != new_entry {
<<<<<<< HEAD
                if config.transactions {
                    writeln!(output, "BEGIN;").unwrap();
                }
=======
                writeln!(output, "BEGIN;").unwrap();

>>>>>>> dc68b506
                writeln!(
                    output,
                    "DELETE FROM state_group_edges WHERE state_group = {};",
                    sg
                )
                .unwrap();

                if let Some(prev_sg) = new_entry.prev_state_group {
                    writeln!(output, "INSERT INTO state_group_edges (state_group, prev_state_group) VALUES ({}, {});", sg, prev_sg).unwrap();
                }

                writeln!(
                    output,
                    "DELETE FROM state_groups_state WHERE state_group = {};",
                    sg
                )
                .unwrap();
                if !new_entry.state_map.is_empty() {
                    writeln!(output, "INSERT INTO state_groups_state (state_group, room_id, type, state_key, event_id) VALUES").unwrap();
                    let mut first = true;
                    for ((t, s), e) in new_entry.state_map.iter() {
                        if first {
                            write!(output, "     ").unwrap();
                            first = false;
                        } else {
                            write!(output, "    ,").unwrap();
                        }
                        writeln!(
                            output,
                            "({}, {}, {}, {}, {})",
                            sg,
                            PGEscape(&config.room_id),
                            PGEscape(t),
                            PGEscape(s),
                            PGEscape(e)
                        )
                        .unwrap();
                    }
                    writeln!(output, ";").unwrap();
                }

                writeln!(output, "COMMIT;").unwrap();
                writeln!(output).unwrap();
            }

            pb.inc(1);
        }
    }

    pb.finish();
}

// TODO: find a library that has an existing safe postgres escape function
/// Helper function that escapes the wrapped text when writing SQL
pub struct PGEscape<'a>(pub &'a str);

impl<'a> fmt::Display for PGEscape<'a> {
    fn fmt(&self, f: &mut fmt::Formatter<'_>) -> fmt::Result {
        let mut delim = Cow::from("$$");
        while self.0.contains(&delim as &str) {
            let s: String = thread_rng()
                .sample_iter(&Alphanumeric)
                .take(10)
                .map(char::from)
                .collect();

            delim = format!("${}$", s).into();
        }

        write!(f, "{}{}{}", delim, self.0, delim)
    }
}

/// Compares two sets of state groups
///
/// A state group entry contains a predecessor state group and a delta.
/// The complete contents of a certain state group can be calculated by
/// following this chain of predecessors back to some empty state and
/// combining all the deltas together. This is called "collapsing".
///
/// This function confirms that two state groups mappings lead to the
/// exact same entries for each state group after collapsing them down.
///
/// # Arguments
/// * `old_map` -   The state group data currently in the database
/// * `new_map` -   The state group data that the old_map is being compared
///                 to
fn check_that_maps_match(
    old_map: &BTreeMap<i64, StateGroupEntry>,
    new_map: &BTreeMap<i64, StateGroupEntry>,
) {
    println!("Checking that state maps match...");

    let pb = ProgressBar::new(old_map.len() as u64);
    pb.set_style(
        ProgressStyle::default_bar().template("[{elapsed_precise}] {bar} {pos}/{len} {msg}"),
    );
    pb.set_message("state groups");
    pb.enable_steady_tick(100);

    // Now let's iterate through and assert that the state for each group
    // matches between the two versions.
    old_map
        .par_iter() // This uses rayon to run the checks in parallel
        .try_for_each(|(sg, _)| {
            let expected = collapse_state_maps(&old_map, *sg);
            let actual = collapse_state_maps(&new_map, *sg);

            pb.inc(1);

            if expected != actual {
                println!("State Group: {}", sg);
                println!("Expected: {:#?}", expected);
                println!("actual: {:#?}", actual);
                Err(format!("State for group {} do not match", sg))
            } else {
                Ok(())
            }
        })
        .expect("expected state to match");

    pb.finish();

    println!("New state map matches old one");
}

/// Gets the full state for a given group from the map (of deltas)
fn collapse_state_maps(map: &BTreeMap<i64, StateGroupEntry>, state_group: i64) -> StateMap<Atom> {
    let mut entry = &map[&state_group];
    let mut state_map = StateMap::new();

    let mut stack = vec![state_group];

    while let Some(prev_state_group) = entry.prev_state_group {
        stack.push(prev_state_group);
        if !map.contains_key(&prev_state_group) {
            panic!("Missing {}", prev_state_group);
        }
        entry = &map[&prev_state_group];
    }

    for sg in stack.iter().rev() {
        state_map.extend(
            map[&sg]
                .state_map
                .iter()
                .map(|((t, s), e)| ((t, s), e.clone())),
        );
    }

    state_map
}

// PyO3 INTERFACE STARTS HERE

impl Config {
    /// Converts string and bool arguments into a Config struct
    pub fn new(
        db_url: String,
        output_file: String,
        room_id: String,
        min_state_group: String,
        groups_to_compress: String,
<<<<<<< HEAD
        min_saved_rows: String,
=======
>>>>>>> dc68b506
        level_sizes: String,
        transactions: bool,
        graphs: bool,
    ) -> Config {
        if db_url.is_empty() {
            panic!("db url is required");
        }

        let mut output: Option<File> = None;
        if !output_file.is_empty() {
            output = Some(File::create(output_file).unwrap());
        }
        let output_file = output;

        if room_id.is_empty() {
            panic!("room_id is required");
        }

        let mut min_row: Option<i64> = None;
        if !min_state_group.is_empty() {
            min_row = Some(min_state_group.parse().unwrap());
<<<<<<< HEAD
        }
        let min_state_group = min_row;

        let mut num_groups: Option<i64> = None;
        if !groups_to_compress.is_empty() {
            num_groups = Some(groups_to_compress.parse().unwrap());
        }
        let groups_to_compress = num_groups;
=======
        }
        let min_state_group = min_row;
>>>>>>> dc68b506

        let mut num_groups: Option<i64> = None;
        if !groups_to_compress.is_empty() {
            num_groups = Some(groups_to_compress.parse().unwrap());
        }
        let groups_to_compress = num_groups;

        let mut sizes = "100,50,25".to_string();
        if !level_sizes.is_empty() {
            sizes = level_sizes;
        }
        let level_sizes: LevelSizes = sizes.parse().unwrap();

        Config {
            db_url,
            output_file,
            room_id,
            min_state_group,
            groups_to_compress,
<<<<<<< HEAD
            min_saved_rows,
=======
>>>>>>> dc68b506
            level_sizes,
            transactions,
            graphs,
        }
    }
}

/// Access point for python code
///
/// Default arguments are equivalent to using the command line tool
#[pyfunction(
    db_url = "String::from(\"\")",
    output_file = "String::from(\"\")",
    room_id = "String::from(\"\")",
    min_state_group = "String::from(\"\")",
    groups_to_compress = "String::from(\"\")",
<<<<<<< HEAD
    min_saved_rows = "String::from(\"\")",
=======
>>>>>>> dc68b506
    level_sizes = "String::from(\"100,50,25\")",
    // have this default to true as is much worse to not have it if you need it
    // than to have it and not need it
    transactions = true,
    graphs = false
)]
fn run_compression(
    db_url: String,
    output_file: String,
    room_id: String,
    min_state_group: String,
    groups_to_compress: String,
<<<<<<< HEAD
    min_saved_rows: String,
=======
>>>>>>> dc68b506
    level_sizes: String,
    transactions: bool,
    graphs: bool,
) {
    let config = Config::new(
        db_url,
        output_file,
        room_id,
        min_state_group,
        groups_to_compress,
<<<<<<< HEAD
        min_saved_rows,
=======
>>>>>>> dc68b506
        level_sizes,
        transactions,
        graphs,
    );
    run(config);
}

/// Python module - "import synapse_compress_state" to use
#[pymodule]
fn synapse_compress_state(_py: Python, m: &PyModule) -> PyResult<()> {
    m.add_function(wrap_pyfunction!(run_compression, m)?)?;
    Ok(())
}

// TESTS START HERE

#[cfg(test)]
mod level_sizes_tests {
    use std::str::FromStr;

    use crate::LevelSizes;

    #[test]
    fn from_str_produces_correct_sizes() {
        let input_string = "100,50,25";

        let levels = LevelSizes::from_str(input_string).unwrap();

        let mut levels_iter = levels.0.iter();

        assert_eq!(levels_iter.next().unwrap(), &100);
        assert_eq!(levels_iter.next().unwrap(), &50);
        assert_eq!(levels_iter.next().unwrap(), &25);
        assert_eq!(levels_iter.next(), None);
    }

    #[test]
    fn from_str_produces_err_if_not_list_of_numbers() {
        let input_string = "100-sheep-25";

        let result = LevelSizes::from_str(input_string);

        assert!(result.is_err());
    }
}

#[cfg(test)]
mod lib_tests {
    use std::collections::BTreeMap;

    use state_map::StateMap;
    use string_cache::DefaultAtom as Atom;

    use crate::{check_that_maps_match, collapse_state_maps, PGEscape, StateGroupEntry};

    #[test]
    fn collapse_state_maps_works_for_non_snapshot() {
        let mut initial: BTreeMap<i64, StateGroupEntry> = BTreeMap::new();
        let mut prev = None;

        // This starts with the following structure
        //
        // 0-1-2-3-4-5-6-7-8-9-10-11-12-13
        //
        // Each group i has state:
        //     ('node','is',      i)
        //     ('group',  j, 'seen') where j is less than i
        for i in 0i64..=13i64 {
            let mut entry = StateGroupEntry {
                in_range: true,
                prev_state_group: prev,
                state_map: StateMap::new(),
            };
            entry
                .state_map
                .insert("group", &i.to_string(), "seen".into());
            entry.state_map.insert("node", "is", i.to_string().into());

            initial.insert(i, entry);

            prev = Some(i)
        }

        let result_state = collapse_state_maps(&initial, 3);

        let mut expected_state: StateMap<Atom> = StateMap::new();
        expected_state.insert("node", "is", "3".into());
        expected_state.insert("group", "0", "seen".into());
        expected_state.insert("group", "1", "seen".into());
        expected_state.insert("group", "2", "seen".into());
        expected_state.insert("group", "3", "seen".into());

        assert_eq!(result_state, expected_state);
    }

    #[test]
    fn collapse_state_maps_works_for_snapshot() {
        let mut initial: BTreeMap<i64, StateGroupEntry> = BTreeMap::new();
        let mut prev = None;

        // This starts with the following structure
        //
        // 0-1-2-3-4-5-6-7-8-9-10-11-12-13
        //
        // Each group i has state:
        //     ('node','is',      i)
        //     ('group',  j, 'seen') where j is less than i
        for i in 0i64..=13i64 {
            let mut entry = StateGroupEntry {
                in_range: true,
                prev_state_group: prev,
                state_map: StateMap::new(),
            };
            entry
                .state_map
                .insert("group", &i.to_string(), "seen".into());
            entry.state_map.insert("node", "is", i.to_string().into());

            initial.insert(i, entry);

            prev = Some(i)
        }

        let result_state = collapse_state_maps(&initial, 0);

        let mut expected_state: StateMap<Atom> = StateMap::new();
        expected_state.insert("node", "is", "0".into());
        expected_state.insert("group", "0", "seen".into());

        assert_eq!(result_state, expected_state);
    }

    #[test]
    #[should_panic]
    fn collapse_state_maps_panics_if_pred_not_in_map() {
        let mut initial: BTreeMap<i64, StateGroupEntry> = BTreeMap::new();
        let mut prev = Some(14); // note will not be in map

        // This starts with the following structure
        //
        // N.B. Group 14 will only exist as the predecessor of 0
        // There is no group 14 in the map
        //
        // (14)-0-1-2-3-4-5-6-7-8-9-10-11-12-13
        //
        // Each group i has state:
        //     ('node','is',      i)
        //     ('group',  j, 'seen') where j is less than i
        for i in 0i64..=13i64 {
            let mut entry = StateGroupEntry {
                in_range: true,
                prev_state_group: prev,
                state_map: StateMap::new(),
            };
            entry
                .state_map
                .insert("group", &i.to_string(), "seen".into());
            entry.state_map.insert("node", "is", i.to_string().into());

            initial.insert(i, entry);

            prev = Some(i)
        }

        collapse_state_maps(&initial, 0);
    }

    #[test]
    fn check_that_maps_match_returns_if_both_empty() {
        check_that_maps_match(&BTreeMap::new(), &BTreeMap::new());
        assert!(true);
    }

    #[test]
    #[should_panic]
    fn check_that_maps_match_panics_if_just_new_map_is_empty() {
        let mut old_map: BTreeMap<i64, StateGroupEntry> = BTreeMap::new();
        let mut prev = None; // note will not be in map

        // This starts with the following structure
        //
        // 0-1-2-3-4-5-6-7-8-9-10-11-12-13
        //
        // Each group i has state:
        //     ('node','is',      i)
        //     ('group',  j, 'seen') where j is less than i
        for i in 0i64..=13i64 {
            let mut entry = StateGroupEntry {
                in_range: true,
                prev_state_group: prev,
                state_map: StateMap::new(),
            };
            entry
                .state_map
                .insert("group", &i.to_string(), "seen".into());
            entry.state_map.insert("node", "is", i.to_string().into());

            old_map.insert(i, entry);

            prev = Some(i)
        }

        check_that_maps_match(&old_map, &BTreeMap::new());
        assert!(true);
    }

    #[test]
    fn check_that_maps_match_returns_if_just_old_map_is_empty() {
        // note that this IS the desired behaviour as only want to ensure that
        // all groups that existed BEFORE compression, will still collapse to the same
        // states (i.e. no visible changes to rest of synapse

        let mut new_map: BTreeMap<i64, StateGroupEntry> = BTreeMap::new();
        let mut prev = None; // note will not be in map

        // This starts with the following structure
        //
        // 0-1-2-3-4-5-6-7-8-9-10-11-12-13
        //
        // Each group i has state:
        //     ('node','is',      i)
        //     ('group',  j, 'seen') where j is less than i
        for i in 0i64..=13i64 {
            let mut entry = StateGroupEntry {
                in_range: true,
                prev_state_group: prev,
                state_map: StateMap::new(),
            };
            entry
                .state_map
                .insert("group", &i.to_string(), "seen".into());
            entry.state_map.insert("node", "is", i.to_string().into());

            new_map.insert(i, entry);

            prev = Some(i)
        }

        check_that_maps_match(&BTreeMap::new(), &new_map);
        assert!(true);
    }

    #[test]
    fn check_that_maps_match_returns_if_no_changes() {
        let mut old_map: BTreeMap<i64, StateGroupEntry> = BTreeMap::new();
        let mut prev = None; // note will not be in map

        // This starts with the following structure
        //
        // 0-1-2-3-4-5-6-7-8-9-10-11-12-13
        //
        // Each group i has state:
        //     ('node','is',      i)
        //     ('group',  j, 'seen') where j is less than i
        for i in 0i64..=13i64 {
            let mut entry = StateGroupEntry {
                in_range: true,
                prev_state_group: prev,
                state_map: StateMap::new(),
            };
            entry
                .state_map
                .insert("group", &i.to_string(), "seen".into());
            entry.state_map.insert("node", "is", i.to_string().into());

            old_map.insert(i, entry);

            prev = Some(i)
        }

        check_that_maps_match(&BTreeMap::new(), &old_map.clone());
        assert!(true);
    }

    #[test]
    #[should_panic]
    fn check_that_maps_match_panics_if_same_preds_but_different_deltas() {
        let mut old_map: BTreeMap<i64, StateGroupEntry> = BTreeMap::new();
        let mut prev = None; // note will not be in map

        // This starts with the following structure
        //
        // 0-1-2-3-4-5-6-7-8-9-10-11-12-13
        //
        // Each group i has state:
        //     ('node','is',      i)
        //     ('group',  j, 'seen') where j is less than i
        for i in 0i64..=13i64 {
            let mut entry = StateGroupEntry {
                in_range: true,
                prev_state_group: prev,
                state_map: StateMap::new(),
            };
            entry
                .state_map
                .insert("group", &i.to_string(), "seen".into());
            entry.state_map.insert("node", "is", i.to_string().into());

            old_map.insert(i, entry);

            prev = Some(i)
        }

        // new_map will have the same structure but the (node, is) values will be
        // different
        let mut new_map: BTreeMap<i64, StateGroupEntry> = BTreeMap::new();
        let mut prev = None; // note will not be in map

        // This starts with the following structure
        //
        // 0-1-2-3-4-5-6-7-8-9-10-11-12-13
        //
        // Each group i has state:
        //     ('node','is',    i+1) <- NOTE DIFFERENCE
        //     ('group',  j, 'seen') where j is less than i
        for i in 0i64..=13i64 {
            let mut entry = StateGroupEntry {
                in_range: true,
                prev_state_group: prev,
                state_map: StateMap::new(),
            };
            entry
                .state_map
                .insert("group", &i.to_string(), "seen".into());
            entry
                .state_map
                .insert("node", "is", (i + 1).to_string().into());

            new_map.insert(i, entry);

            prev = Some(i)
        }

        check_that_maps_match(&old_map, &new_map);
        assert!(true);
    }

    #[test]
    fn check_that_maps_match_returns_if_same_states_but_different_structure() {
        let mut old_map: BTreeMap<i64, StateGroupEntry> = BTreeMap::new();
        let mut prev = None; // note will not be in map

        // This starts with the following structure
        //
        // 0-1-2-3-4-5-6
        //
        // Each group i has state:
        //     ('node','is',      i)
        //     ('group',  j, 'seen') where j is less than i
        for i in 0i64..=6i64 {
            let mut entry = StateGroupEntry {
                in_range: true,
                prev_state_group: prev,
                state_map: StateMap::new(),
            };
            entry
                .state_map
                .insert("group", &i.to_string(), "seen".into());
            entry.state_map.insert("node", "is", i.to_string().into());

            old_map.insert(i, entry);

            prev = Some(i)
        }

        // This is a structure that could be produced by the compressor
        // and should pass the maps_match test:
        //
        // 0  3\
        // 1  4 6
        // 2  5
        //
        // State contents should be the same as before
        let mut new_map: BTreeMap<i64, StateGroupEntry> = BTreeMap::new();

        // 0-1-2 is left the same
        new_map.insert(0, old_map.get(&0).unwrap().clone());
        new_map.insert(1, old_map.get(&1).unwrap().clone());
        new_map.insert(2, old_map.get(&2).unwrap().clone());

        // 3 is now a snapshot
        let mut entry_3: StateMap<Atom> = StateMap::new();
        entry_3.insert("node", "is", "3".into());
        entry_3.insert("group", "0", "seen".into());
        entry_3.insert("group", "1", "seen".into());
        entry_3.insert("group", "2", "seen".into());
        entry_3.insert("group", "3", "seen".into());
        new_map.insert(
            3,
            StateGroupEntry {
                in_range: true,
                prev_state_group: None,
                state_map: entry_3,
            },
        );

        // 4 and 5 are also left the same
        new_map.insert(4, old_map.get(&4).unwrap().clone());
        new_map.insert(5, old_map.get(&5).unwrap().clone());

        // 6 is a "partial" snapshot now
        let mut entry_6: StateMap<Atom> = StateMap::new();
        entry_6.insert("node", "is", "6".into());
        entry_6.insert("group", "4", "seen".into());
        entry_6.insert("group", "5", "seen".into());
        entry_6.insert("group", "6", "seen".into());
        new_map.insert(
            6,
            StateGroupEntry {
                in_range: true,
                prev_state_group: Some(3),
                state_map: entry_6,
            },
        );

        check_that_maps_match(&old_map, &new_map);
        assert!(true);
    }

    #[test]
    fn test_pg_escape() {
        let s = format!("{}", PGEscape("test"));
        assert_eq!(s, "$$test$$");

        let dodgy_string = "test$$ing";

        let s = format!("{}", PGEscape(dodgy_string));

        // prefix and suffixes should match
        let start_pos = s.find(dodgy_string).expect("expected to find dodgy string");
        let end_pos = start_pos + dodgy_string.len();
        assert_eq!(s[..start_pos], s[end_pos..]);

        // .. and they should start and end with '$'
        assert_eq!(&s[0..1], "$");
        assert_eq!(&s[start_pos - 1..start_pos], "$");
    }

    //TODO: tests for correct SQL code produced by output_sql
}

#[cfg(test)]
mod pyo3_tests {
    use crate::{Config, LevelSizes};

    #[test]
    #[should_panic]
    fn new_config_panics_if_no_db_url() {
        let db_url = "".to_string();
        let output_file = "".to_string();
        let room_id = "!roomid@homeserver.com".to_string();
        let min_state_group = "".to_string();
        let groups_to_compress = "".to_string();
<<<<<<< HEAD
        let min_saved_rows = "".to_string();
        let level_sizes = "".to_string();
        let transactions = false;
=======
        let level_sizes = "".to_string();
>>>>>>> dc68b506
        let graphs = false;

        Config::new(
            db_url,
            output_file,
            room_id,
            min_state_group,
            groups_to_compress,
<<<<<<< HEAD
            min_saved_rows,
            level_sizes,
            transactions,
=======
            level_sizes,
>>>>>>> dc68b506
            graphs,
        );
    }

    #[test]
    #[should_panic]
    fn new_config_panics_if_no_room_id() {
        let db_url = "postgresql://homeserver.com/synapse".to_string();
        let output_file = "".to_string();
        let room_id = "".to_string();
        let min_state_group = "".to_string();
        let groups_to_compress = "".to_string();
<<<<<<< HEAD
        let min_saved_rows = "".to_string();
        let level_sizes = "".to_string();
        let transactions = false;
=======
        let level_sizes = "".to_string();
>>>>>>> dc68b506
        let graphs = false;

        Config::new(
            db_url,
            output_file,
            room_id,
            min_state_group,
            groups_to_compress,
<<<<<<< HEAD
            min_saved_rows,
            level_sizes,
            transactions,
=======
            level_sizes,
>>>>>>> dc68b506
            graphs,
        );
    }

    #[test]
    fn new_config_correct_when_things_empty() {
        // db_url and room_id have to be set or it will panic
        let db_url = "postgresql://homeserver.com/synapse".to_string();
        let output_file = "".to_string();
        let room_id = "room_id".to_string();
        let min_state_group = "".to_string();
        let groups_to_compress = "".to_string();
<<<<<<< HEAD
        let min_saved_rows = "".to_string();
        let level_sizes = "".to_string();
        let transactions = false;
=======
        let level_sizes = "".to_string();
>>>>>>> dc68b506
        let graphs = false;

        let config = Config::new(
            db_url.clone(),
            output_file,
            room_id.clone(),
            min_state_group,
            groups_to_compress,
<<<<<<< HEAD
            min_saved_rows,
            level_sizes,
            transactions,
=======
            level_sizes,
>>>>>>> dc68b506
            graphs,
        );

        assert_eq!(config.db_url, db_url);
        assert!(config.output_file.is_none());
        assert_eq!(config.room_id, room_id);
        assert!(config.min_state_group.is_none());
        assert!(config.groups_to_compress.is_none());
<<<<<<< HEAD
        assert!(config.min_saved_rows.is_none());
=======
>>>>>>> dc68b506
        assert_eq!(
            config.level_sizes,
            "100,50,25".parse::<LevelSizes>().unwrap()
        );
<<<<<<< HEAD
        assert_eq!(config.transactions, transactions);
=======
>>>>>>> dc68b506
        assert_eq!(config.graphs, graphs);
    }

    #[test]
    fn new_config_correct_when_things_not_empty() {
        // db_url and room_id have to be set or it will panic
        let db_url = "postgresql://homeserver.com/synapse".to_string();
        let output_file = "/tmp/myFile".to_string();
        let room_id = "room_id".to_string();
        let min_state_group = "3225".to_string();
        let groups_to_compress = "970".to_string();
<<<<<<< HEAD
        let min_saved_rows = "500".to_string();
        let level_sizes = "128,64,32".to_string();
        let transactions = true;
=======
        let level_sizes = "128,64,32".to_string();
>>>>>>> dc68b506
        let graphs = true;

        let config = Config::new(
            db_url.clone(),
            output_file,
            room_id.clone(),
            min_state_group,
            groups_to_compress,
<<<<<<< HEAD
            min_saved_rows,
            level_sizes,
            transactions,
=======
            level_sizes,
>>>>>>> dc68b506
            graphs,
        );

        assert_eq!(config.db_url, db_url);
        assert!(!config.output_file.is_none());
        assert_eq!(config.room_id, room_id);
        assert_eq!(config.min_state_group, Some(3225));
        assert_eq!(config.groups_to_compress, Some(970));
<<<<<<< HEAD
        assert_eq!(config.min_saved_rows, Some(500));
=======
>>>>>>> dc68b506
        assert_eq!(
            config.level_sizes,
            "128,64,32".parse::<LevelSizes>().unwrap()
        );
<<<<<<< HEAD
        assert_eq!(config.transactions, transactions);
=======
>>>>>>> dc68b506
        assert_eq!(config.graphs, graphs);
    }
}<|MERGE_RESOLUTION|>--- conflicted
+++ resolved
@@ -94,7 +94,6 @@
     // in previous versions of the state compressor, and would only be a problem
     // if the database was in a bad way already...)
     groups_to_compress: Option<i64>,
-<<<<<<< HEAD
     // If the compressor results in less than this many rows being saved then 
     // it will abort
     min_saved_rows: Option<i32>,
@@ -105,10 +104,6 @@
     // TODO: should this actually be an opt-out flag? it's much worse to need it and
     //       forget to add it than to not need it and forget to remove it....?
     transactions: bool,
-=======
-    // The sizes of the different levels in the new state_group tree being built
-    level_sizes: LevelSizes,
->>>>>>> dc68b506
     // Whether or not to output before and after directed graphs (these can be
     // visualised in somthing like Gephi)
     graphs: bool,
@@ -140,17 +135,12 @@
                 .required(true),
         ).arg(
             Arg::with_name("min_state_group")
-<<<<<<< HEAD
                 .short("s")
-=======
-                .short("m")
->>>>>>> dc68b506
                 .value_name("MIN_STATE_GROUP")
                 .help("The state group to start processing from (non inclusive)")
                 .takes_value(true)
                 .required(false),
         ).arg(
-<<<<<<< HEAD
             Arg::with_name("min_saved_rows")
             .short("m")
             .value_name("COUNT")
@@ -159,19 +149,13 @@
             .takes_value(true)
             .required(false),
         ).arg(
-=======
->>>>>>> dc68b506
             Arg::with_name("groups_to_compress")
                 .short("n")
                 .value_name("GROUPS_TO_COMPRESS")
                 .help("How many groups to load into memory to compress") 
                 .long_help(concat!(
                 "How many groups to load into memory to compress (starting from",
-<<<<<<< HEAD
                 " the 1st group in the room or the group specified by -s)"))
-=======
-                " the 1st group in the room or the group specified by -m)"))
->>>>>>> dc68b506
                 .takes_value(true)
                 .required(false),
         ).arg(
@@ -229,7 +213,6 @@
         let min_state_group = matches
             .value_of("min_state_group")
             .map(|s| s.parse().expect("min_state_group must be an integer"));
-<<<<<<< HEAD
 
         let groups_to_compress = matches
             .value_of("groups_to_compress")
@@ -238,12 +221,6 @@
         let min_saved_rows = matches
             .value_of("min_saved_rows")
             .map(|v| v.parse().expect("COUNT must be an integer"));
-=======
-
-        let groups_to_compress = matches
-            .value_of("groups_to_compress")
-            .map(|s| s.parse().expect("groups_to_compress must be an integer"));
->>>>>>> dc68b506
 
         let level_sizes = value_t_or_exit!(matches, "level_sizes", LevelSizes);
 
@@ -257,10 +234,7 @@
             room_id: String::from(room_id),
             min_state_group,
             groups_to_compress,
-<<<<<<< HEAD
             min_saved_rows,
-=======
->>>>>>> dc68b506
             level_sizes,
             transactions,
             graphs,
@@ -338,7 +312,6 @@
         "  Number of state groups changed: {}",
         compressor.stats.state_groups_changed
     );
-<<<<<<< HEAD
     
     if ratio > 1.0 {
         println!("This compression would not remove any rows. Skipping output.");
@@ -354,12 +327,6 @@
             );
             return;
         }
-=======
-
-    if ratio > 1.0 {
-        println!("This compression would not remove any rows. Skipping output.");
-        return;
->>>>>>> dc68b506
     }
 
     check_that_maps_match(&state_group_map, &new_state_group_map);
@@ -410,14 +377,9 @@
 
             // N.B. also checks if in_range fields agree
             if old_entry != new_entry {
-<<<<<<< HEAD
                 if config.transactions {
                     writeln!(output, "BEGIN;").unwrap();
                 }
-=======
-                writeln!(output, "BEGIN;").unwrap();
-
->>>>>>> dc68b506
                 writeln!(
                     output,
                     "DELETE FROM state_group_edges WHERE state_group = {};",
@@ -581,10 +543,7 @@
         room_id: String,
         min_state_group: String,
         groups_to_compress: String,
-<<<<<<< HEAD
         min_saved_rows: String,
-=======
->>>>>>> dc68b506
         level_sizes: String,
         transactions: bool,
         graphs: bool,
@@ -606,7 +565,6 @@
         let mut min_row: Option<i64> = None;
         if !min_state_group.is_empty() {
             min_row = Some(min_state_group.parse().unwrap());
-<<<<<<< HEAD
         }
         let min_state_group = min_row;
 
@@ -615,16 +573,12 @@
             num_groups = Some(groups_to_compress.parse().unwrap());
         }
         let groups_to_compress = num_groups;
-=======
-        }
-        let min_state_group = min_row;
->>>>>>> dc68b506
-
-        let mut num_groups: Option<i64> = None;
-        if !groups_to_compress.is_empty() {
-            num_groups = Some(groups_to_compress.parse().unwrap());
-        }
-        let groups_to_compress = num_groups;
+
+        let mut min_count: Option<i32> = None;
+        if !min_saved_rows.is_empty() {
+            min_count = Some(min_saved_rows.parse().unwrap());
+        }
+        let min_saved_rows = min_count;
 
         let mut sizes = "100,50,25".to_string();
         if !level_sizes.is_empty() {
@@ -638,10 +592,7 @@
             room_id,
             min_state_group,
             groups_to_compress,
-<<<<<<< HEAD
             min_saved_rows,
-=======
->>>>>>> dc68b506
             level_sizes,
             transactions,
             graphs,
@@ -658,10 +609,7 @@
     room_id = "String::from(\"\")",
     min_state_group = "String::from(\"\")",
     groups_to_compress = "String::from(\"\")",
-<<<<<<< HEAD
     min_saved_rows = "String::from(\"\")",
-=======
->>>>>>> dc68b506
     level_sizes = "String::from(\"100,50,25\")",
     // have this default to true as is much worse to not have it if you need it
     // than to have it and not need it
@@ -674,10 +622,7 @@
     room_id: String,
     min_state_group: String,
     groups_to_compress: String,
-<<<<<<< HEAD
     min_saved_rows: String,
-=======
->>>>>>> dc68b506
     level_sizes: String,
     transactions: bool,
     graphs: bool,
@@ -688,10 +633,7 @@
         room_id,
         min_state_group,
         groups_to_compress,
-<<<<<<< HEAD
         min_saved_rows,
-=======
->>>>>>> dc68b506
         level_sizes,
         transactions,
         graphs,
@@ -1145,13 +1087,9 @@
         let room_id = "!roomid@homeserver.com".to_string();
         let min_state_group = "".to_string();
         let groups_to_compress = "".to_string();
-<<<<<<< HEAD
         let min_saved_rows = "".to_string();
         let level_sizes = "".to_string();
         let transactions = false;
-=======
-        let level_sizes = "".to_string();
->>>>>>> dc68b506
         let graphs = false;
 
         Config::new(
@@ -1160,13 +1098,9 @@
             room_id,
             min_state_group,
             groups_to_compress,
-<<<<<<< HEAD
             min_saved_rows,
             level_sizes,
             transactions,
-=======
-            level_sizes,
->>>>>>> dc68b506
             graphs,
         );
     }
@@ -1179,13 +1113,9 @@
         let room_id = "".to_string();
         let min_state_group = "".to_string();
         let groups_to_compress = "".to_string();
-<<<<<<< HEAD
         let min_saved_rows = "".to_string();
         let level_sizes = "".to_string();
         let transactions = false;
-=======
-        let level_sizes = "".to_string();
->>>>>>> dc68b506
         let graphs = false;
 
         Config::new(
@@ -1194,13 +1124,9 @@
             room_id,
             min_state_group,
             groups_to_compress,
-<<<<<<< HEAD
             min_saved_rows,
             level_sizes,
             transactions,
-=======
-            level_sizes,
->>>>>>> dc68b506
             graphs,
         );
     }
@@ -1213,13 +1139,9 @@
         let room_id = "room_id".to_string();
         let min_state_group = "".to_string();
         let groups_to_compress = "".to_string();
-<<<<<<< HEAD
         let min_saved_rows = "".to_string();
         let level_sizes = "".to_string();
         let transactions = false;
-=======
-        let level_sizes = "".to_string();
->>>>>>> dc68b506
         let graphs = false;
 
         let config = Config::new(
@@ -1228,13 +1150,9 @@
             room_id.clone(),
             min_state_group,
             groups_to_compress,
-<<<<<<< HEAD
             min_saved_rows,
             level_sizes,
             transactions,
-=======
-            level_sizes,
->>>>>>> dc68b506
             graphs,
         );
 
@@ -1243,18 +1161,12 @@
         assert_eq!(config.room_id, room_id);
         assert!(config.min_state_group.is_none());
         assert!(config.groups_to_compress.is_none());
-<<<<<<< HEAD
         assert!(config.min_saved_rows.is_none());
-=======
->>>>>>> dc68b506
         assert_eq!(
             config.level_sizes,
             "100,50,25".parse::<LevelSizes>().unwrap()
         );
-<<<<<<< HEAD
         assert_eq!(config.transactions, transactions);
-=======
->>>>>>> dc68b506
         assert_eq!(config.graphs, graphs);
     }
 
@@ -1266,13 +1178,9 @@
         let room_id = "room_id".to_string();
         let min_state_group = "3225".to_string();
         let groups_to_compress = "970".to_string();
-<<<<<<< HEAD
         let min_saved_rows = "500".to_string();
         let level_sizes = "128,64,32".to_string();
         let transactions = true;
-=======
-        let level_sizes = "128,64,32".to_string();
->>>>>>> dc68b506
         let graphs = true;
 
         let config = Config::new(
@@ -1281,13 +1189,9 @@
             room_id.clone(),
             min_state_group,
             groups_to_compress,
-<<<<<<< HEAD
             min_saved_rows,
             level_sizes,
             transactions,
-=======
-            level_sizes,
->>>>>>> dc68b506
             graphs,
         );
 
@@ -1296,18 +1200,12 @@
         assert_eq!(config.room_id, room_id);
         assert_eq!(config.min_state_group, Some(3225));
         assert_eq!(config.groups_to_compress, Some(970));
-<<<<<<< HEAD
         assert_eq!(config.min_saved_rows, Some(500));
-=======
->>>>>>> dc68b506
         assert_eq!(
             config.level_sizes,
             "128,64,32".parse::<LevelSizes>().unwrap()
         );
-<<<<<<< HEAD
         assert_eq!(config.transactions, transactions);
-=======
->>>>>>> dc68b506
         assert_eq!(config.graphs, graphs);
     }
 }